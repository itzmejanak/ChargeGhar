<<<<<<< HEAD
from django.urls import path
from api.config.views import AppVersionCheckView
from api.config.views import router

urlpatterns = [
    path("api/app/version", AppVersionCheckView.as_view(), name="app-version-check"),
    *router.urls, 
=======
from __future__ import annotations

from django.urls import path, re_path
from api.config.views import router, AppHealthView

urlpatterns = [
    *router.urls,
    # Add explicit URL patterns for health endpoint to handle trailing slash
    re_path(r'^app/health/?$', AppHealthView.as_view(), name='app-health-explicit'),
>>>>>>> 927789d7
]<|MERGE_RESOLUTION|>--- conflicted
+++ resolved
@@ -1,12 +1,3 @@
-<<<<<<< HEAD
-from django.urls import path
-from api.config.views import AppVersionCheckView
-from api.config.views import router
-
-urlpatterns = [
-    path("api/app/version", AppVersionCheckView.as_view(), name="app-version-check"),
-    *router.urls, 
-=======
 from __future__ import annotations
 
 from django.urls import path, re_path
@@ -16,5 +7,4 @@
     *router.urls,
     # Add explicit URL patterns for health endpoint to handle trailing slash
     re_path(r'^app/health/?$', AppHealthView.as_view(), name='app-health-explicit'),
->>>>>>> 927789d7
 ]